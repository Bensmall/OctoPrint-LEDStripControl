#
# Copyright 2017 Google Inc.
#
# Licensed under the Apache License, Version 2.0 (the "License");
# you may not use this file except in compliance with the License.
# You may obtain a copy of the License at
#
#     http://www.apache.org/licenses/LICENSE-2.0
#
# Unless required by applicable law or agreed to in writing, software
# distributed under the License is distributed on an "AS IS" BASIS,
# WITHOUT WARRANTIES OR CONDITIONS OF ANY KIND, either express or implied.
# See the License for the specific language governing permissions and
# limitations under the License.
#
# coding=utf-8

plugin_identifier = "LEDStripControl"
plugin_package = "octoprint_LEDStripControl"
plugin_name = "OctoPrint-LEDStripControl"
<<<<<<< HEAD
plugin_version = "0.3.1"
=======
plugin_version = "0.2.3"
>>>>>>> 0ad7fc5b
plugin_description = """OctoPrint plugin for controling RGB LED Strips via local GPIO pins"""
plugin_author = "Uriah Welcome"
plugin_author_email = "uriah@google.com"
plugin_url = "https://github.com/google/OctoPrint-LEDStripControl"
plugin_license = "Apache"
plugin_requires = ["RPi.GPIO", "pigpio==1.35"]

plugin_additional_data = []
plugin_additional_packages = []
plugin_ignored_packages = []
additional_setup_parameters = {}

from setuptools import setup

try:
	import octoprint_setuptools
except:
	print("Could not import OctoPrint's setuptools, are you sure you are running that under "
	      "the same python installation that OctoPrint is installed under?")
	import sys
	sys.exit(-1)

setup_parameters = octoprint_setuptools.create_plugin_setup_parameters(
	identifier=plugin_identifier,
	package=plugin_package,
	name=plugin_name,
	version=plugin_version,
	description=plugin_description,
	author=plugin_author,
	mail=plugin_author_email,
	url=plugin_url,
	license=plugin_license,
	requires=plugin_requires,
	additional_packages=plugin_additional_packages,
	ignored_packages=plugin_ignored_packages,
	additional_data=plugin_additional_data
)

if len(additional_setup_parameters):
	from octoprint.util import dict_merge
	setup_parameters = dict_merge(setup_parameters, additional_setup_parameters)

setup(**setup_parameters)<|MERGE_RESOLUTION|>--- conflicted
+++ resolved
@@ -18,11 +18,7 @@
 plugin_identifier = "LEDStripControl"
 plugin_package = "octoprint_LEDStripControl"
 plugin_name = "OctoPrint-LEDStripControl"
-<<<<<<< HEAD
 plugin_version = "0.3.1"
-=======
-plugin_version = "0.2.3"
->>>>>>> 0ad7fc5b
 plugin_description = """OctoPrint plugin for controling RGB LED Strips via local GPIO pins"""
 plugin_author = "Uriah Welcome"
 plugin_author_email = "uriah@google.com"
